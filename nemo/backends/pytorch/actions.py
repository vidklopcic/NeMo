--- conflicted
+++ resolved
@@ -1334,16 +1334,11 @@
                         final_loss.backward(bps_scale.to(final_loss.get_device()))
                     # single device (CPU or GPU)
                     else:
-<<<<<<< HEAD
-                        print(final_loss)
-                        final_loss.backward(bps_scale.to(final_loss.get_device()))
-=======
                         # Fix (workaround?) enabling to backpropagate gradiens on CPUs.
                         if final_loss.get_device() < 0:
                             final_loss.backward(bps_scale.to(final_loss))
                         else:
                             final_loss.backward(bps_scale.to(final_loss.get_device()))
->>>>>>> 852f5284
 
                 batch_counter += 1
 
