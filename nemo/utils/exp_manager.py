--- conflicted
+++ resolved
@@ -894,17 +894,6 @@
                 f"{trainer.check_val_every_n_epoch} epochs to ensure that checkpointing will not error out."
             )
 
-<<<<<<< HEAD
-=======
-    if params.period is not None:
-        logging.warning(
-            "The use of `period` in the checkpoint callback is deprecrated, please use `every_n_val_epochs` instead. "
-            "Overwriting `every_n_val_epochs` with `period`."
-        )
-        params.every_n_val_epochs = params.period
-
-    # NOTE: checkpoint_callback should be called last
->>>>>>> db7fa46d
     checkpoint_callback = NeMoModelCheckpoint(n_resume=resume, **params)
     checkpoint_callback.last_model_path = trainer.checkpoint_connector.resume_checkpoint_path or ""
     trainer.callbacks.append(checkpoint_callback)
