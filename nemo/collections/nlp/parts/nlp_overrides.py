# Copyright (c) 2021, NVIDIA CORPORATION.  All rights reserved.
#
# Licensed under the Apache License, Version 2.0 (the "License");
# you may not use this file except in compliance with the License.
# You may obtain a copy of the License at
#
#     http://www.apache.org/licenses/LICENSE-2.0
#
# Unless required by applicable law or agreed to in writing, software
# distributed under the License is distributed on an "AS IS" BASIS,
# WITHOUT WARRANTIES OR CONDITIONS OF ANY KIND, either express or implied.
# See the License for the specific language governing permissions and
# limitations under the License.

import json
from nemo.collections.nlp.modules.common.megatron.megatron_utils import compute_model_parallel_rank
import tempfile
from omegaconf.omegaconf import OmegaConf
from pytorch_lightning.plugins.precision.precision_plugin import PrecisionPlugin
from pytorch_lightning.trainer.trainer import Trainer
from nemo.collections.nlp.data.language_modeling import megatron
import shutil
import tarfile
from pytorch_lightning.utilities.enums import GradClipAlgorithmType
from torch.nn.modules.module import Module

from torch.optim.optimizer import Optimizer
from nemo.utils.get_rank import is_global_rank_zero
from nemo.core.connectors.save_restore_connector import SaveRestoreConnector
import os
from typing import Any, Dict, List, Optional, Union

import pytorch_lightning as pl
import torch
from apex import mpu
from megatron.optimizer.clip_grads import clip_grad_norm_fp32
from megatron.checkpointing import get_checkpoint_version, set_checkpoint_version
from megatron.initialize import _set_random_seed
from pytorch_lightning.core.lightning import LightningModule
from pytorch_lightning.overrides import LightningDistributedModule
from pytorch_lightning.plugins.environments.cluster_environment import ClusterEnvironment
from pytorch_lightning.plugins.training_type.ddp import DDPPlugin
from pytorch_lightning.plugins.precision.native_amp import NativeMixedPrecisionPlugin
from pytorch_lightning.trainer.connectors.checkpoint_connector import CheckpointConnector
from pytorch_lightning.utilities import rank_zero_warn
from pytorch_lightning.utilities.cloud_io import atomic_save
from torch.nn.parallel import DistributedDataParallel

from nemo.collections.nlp.modules.common.megatron.megatron_bert import MegatronBertEncoder
from nemo.collections.nlp.modules.common.megatron.megatron_encoder import MegatronEncoderModule
from nemo.utils import AppState, app_state, logging


class NLPDDPPlugin(DDPPlugin):
    """ DDP plugin for Pytorch Lightning. Needed to customize DDP for model parallel models.
    """

    distributed_backend = "ddp"

    def __init__(
        self,
        parallel_devices: Optional[List[torch.device]] = None,
        num_nodes: int = 1,
        cluster_environment: ClusterEnvironment = None,
        sync_batchnorm: bool = False,
        **kwargs: Union[Any, Dict[str, Any]],
    ) -> None:
        super().__init__(parallel_devices, num_nodes, cluster_environment, sync_batchnorm, **kwargs)

    def setup_distributed(self, global_rank: int = None, world_size: int = None) -> None:
        # call PTL init ddp
        super().setup_distributed()

        # init model parallel if needed
        app_state = AppState()

        if app_state.model_parallel_size is not None:
            self.init_model_parallel(app_state.global_rank, app_state.world_size)
            # if self.lightning_module.has_megatron_encoder and not self.lightning_module.is_model_parallel_initialized:
            #     self.init_model_parallel(app_state.global_rank, app_state.world_size)

    def start_training(self, trainer: 'Trainer') -> None:
        """ PTL Hook that is called after DPP is initialized. """

        if self.lightning_module.has_megatron_encoder:
            app_state = AppState()
            if app_state.model_parallel_size is not None:
                # mpu grad clipping needs parameters to have the attribute model_parallel
                parameters = self.lightning_module.parameters()
                for p in parameters:
                    if not hasattr(p, 'model_parallel'):
                        p.model_parallel = False

                if get_checkpoint_version() is not None:
                    # megatron checkpoint already restored
                    pass
                elif trainer.checkpoint_connector.resume_checkpoint_path is not None:
                    # PTL auto-resuming, need to update checkpoint name
                    # update path based on model parallel rank
                    filepath = trainer.checkpoint_connector.resume_checkpoint_path
                    dirname = os.path.dirname(os.path.dirname(filepath))
                    basename = os.path.basename(filepath)
                    filepath = f'{dirname}/mp_rank_{app_state.model_parallel_rank:02d}/{basename}'
                    trainer.checkpoint_connector.resume_checkpoint_path = filepath
                    logging.info(
                        f'Resuming training from checkpoint {trainer.checkpoint_connector.resume_checkpoint_path}'
                    )
                    # need to set checkpoint version for megatron-lm
                    checkpoint_version = torch.load(trainer.checkpoint_connector.resume_checkpoint_path).get(
                        'checkpoint_version', None
                    )
                    if checkpoint_version is not None:
                        set_checkpoint_version(checkpoint_version)
                    else:
                        logging.warning('Megatron-lm checkpoint version not found. Setting checkpoint_version to 0.')
                        set_checkpoint_version(0)
                else:
                    self.lightning_module.restore_megatron_encoder_weights()
            else:
                if get_checkpoint_version() is not None:
                    # megatron checkpoint already restored
                    pass
                else:
                    self.lightning_module.restore_megatron_encoder_weights()

            self.lightning_module.register_megatron_checkpoint_version()

        return super().start_training(trainer)

    def start_testing(self, trainer: 'Trainer') -> None:
        """ PTL Hook that is called after DPP is initialized. """
        app_state = AppState()

        if app_state.model_parallel_size is not None:

            if self.has_megatron_encoder:
                # check megatron checkpoint version
                checkpoint_version = get_checkpoint_version()
                if checkpoint_version is None:
                    raise ValueError("Unable to find megatron checkpoint version.")

        return super().start_testing(trainer)

    def configure_ddp(self):
        """ Override LightningModule ddp if using model parallel.
            Sets find_unused_parameters to True.
        """

        app_state = AppState()

        if app_state.model_parallel_size is not None:
            logging.info(f"Configuring DDP for model parallelism.")

            # With model parallelism, multiple GPUs form a large "logical GPU"
            # this means that data parallel groups span multiple GPUs
            # and are non-trivial
            device_ids = self.determine_ddp_device_ids()
            self._model = DistributedDataParallel(
                LightningDistributedModule(self.model),
                device_ids=device_ids,
                output_device=device_ids[0],
                process_group=app_state.data_parallel_group,
                find_unused_parameters=True,
                **self._ddp_kwargs,
            )

        else:
            super().configure_ddp()

    def init_model_parallel(self, global_rank: int, world_size: int) -> None:
        """ Initializes Megatron-LM model parallel if using model parallelism.

        Args:
            global_rank (int): the global process index.
            world_size (int): the total number of GPUs, num_nodes * num_gpus
            is_slurm_managing_tasks (bool, optional): is the cluster managed by SLURM.
        """
        app_state = AppState()

        # we initialize megatron-lm model parallel and data parallel groups
        # after initializing DDP with PTL.
        if app_state.model_parallel_size is not None:
            if torch.distributed.is_initialized():
                mpu.initialize_model_parallel(app_state.model_parallel_size)
                app_state.model_parallel_group = mpu.get_tensor_model_parallel_group()
                app_state.data_parallel_group = mpu.get_data_parallel_group()
                app_state.model_parallel_rank = mpu.get_tensor_model_parallel_rank()
                app_state.data_parallel_rank = mpu.get_data_parallel_rank()
                app_state.data_parallel_size = mpu.get_data_parallel_world_size()
                logging.info(f'mp_rank: {app_state.model_parallel_rank}')
                logging.info(f'dp_rank: {app_state.data_parallel_rank}')
                seed = os.environ.get("PL_GLOBAL_SEED", 1234)
                # random seed must be set for megatron model parallel init
                # _set_random_seed(seed)

    def save_checkpoint(self, checkpoint: Dict[str, Any], filepath: str) -> None:
        """Save model/training states as a checkpoint file through state-dump and file-write.

        Args:
            checkpoint: dict containing model and trainer state
            filepath: write-target file's path
        """
        app_state = AppState()
        # dump states as a checkpoint dictionary object
        # TrainingTypePlugin.on_save() just seems to return the same thing.
        # checkpoint = self.on_save(checkpoint)
        if self.is_global_zero or app_state.data_parallel_rank == 0:
            try:
                # write the checkpoint dictionary on the file
                atomic_save(checkpoint, filepath)
            except AttributeError as err:
                key = pl.LightningModule.CHECKPOINT_HYPER_PARAMS_KEY
                checkpoint.pop(key, None)
                rank_zero_warn(f"Warning, `{key}` dropped from checkpoint. An attribute is not picklable: {err}")
                atomic_save(checkpoint, filepath)

    @property
    def distributed_sampler_kwargs(self):
        app_state = AppState()
        if app_state.model_parallel_size is not None:
            # When using model parallel, data parallel groups are non-trivial and they
            # correspond to the logical GPUs. This means that the GPUs that form a
            # single logical GPU all need to get the same batch of data.
            distributed_sampler_kwargs = dict(
                num_replicas=app_state.data_parallel_size, rank=app_state.data_parallel_rank
            )
            return distributed_sampler_kwargs

        else:
            return super(NLPDDPPlugin, self).distributed_sampler_kwargs


class NLPCheckpointConnector(CheckpointConnector):
    """ Override PTL CheckpointConnector to support model parallel checkpoints from Megatron-LM.
    """

    def __init__(self, trainer, resume_from_checkpoint):
        super().__init__(trainer, resume_from_checkpoint)

    def save_checkpoint(self, filepath, weights_only: bool = False) -> None:
        """Slightly modified version of PyTorch Lightning's save_checkpoint.
           Accounts for model parallel training.
           Save model/training states as a checkpoint file through state-dump and file-write.

        Args:
            filepath: write-target file's path
            weights_only: saving model weights only
        """
        app_state = AppState()
        if app_state.model_parallel_size is not None:
            # filepath needs to be updated to include mp_rank
            dirname = os.path.dirname(filepath)
            basename = os.path.basename(filepath)
            filepath = f'{dirname}/mp_rank_{app_state.model_parallel_rank:02d}/{basename}'
            _checkpoint = self.dump_checkpoint(weights_only)
            # each model parallel rank needs to save a copy of its model
            if app_state.data_parallel_rank == 0:
                self.trainer.accelerator.save_checkpoint(_checkpoint, filepath)
        else:
            super().save_checkpoint(filepath, weights_only)


class NLPSaveRestoreConnector(SaveRestoreConnector):
    def __init__(self) -> None:
        super().__init__()

    def save_to(self, model, save_path: str):
        # TODO: make save_to work with always_save_nemo for model parallel
        app_state = AppState()
        if app_state.model_parallel_size is not None and app_state.model_parallel_size > 1:
            # each model parallel rank creates a .nemo file
            # after all .nemo files are created, each rank
            # will add their checkpoint to global rank 0

            base_dir = os.path.dirname(save_path)  # use the directory to merge mp_rank .nemo files into one

            # update save_path based on model parallel_rank
            base_path = os.path.splitext(save_path)[0]  # everything except the extension

            mp_save_path = f'{base_path}_mp_rank_{app_state.model_parallel_rank:02d}.nemo'

            # first we save .nemo file for each model parallel rank
            if app_state.data_parallel_rank == 0:
                super().save_to(model, mp_save_path)

            # we need a barrier for data_parallel_rank 0 when using model parallel so that all processes have finished writing their weights before creating .nemo file
            # torch.distributed.barrier(group=mpu.get_tensor_model_parallel_group())
            # torch.distributed.barrier()

            if is_global_rank_zero():
                # extract all tar files
                for mp_rank in range(app_state.model_parallel_size):
                    mp_tar_path = f'{base_path}_mp_rank_{mp_rank:02d}.nemo'
                    mp_tar = tarfile.open(mp_tar_path, 'r:gz')
                    mp_tar.extractall(path=os.path.join(base_dir, f'mp_rank_{mp_rank:02d}'))
                    mp_tar.close()
                    os.remove(mp_tar_path)

                # move rank 0 .nemo extract to base_path
                shutil.move(os.path.join(base_dir, 'mp_rank_00'), base_path)

                # move mp_rank_00 checkpoint to mp_rank_00 directory inside base_path
                os.mkdir(os.path.join(base_path, 'mp_rank_00'))
                shutil.move(os.path.join(base_path, 'model_weights.ckpt'), os.path.join(base_path, 'mp_rank_00'))

                # move other mp_rank checkpoints from base_dir to base_path
                for mp_rank in range(1, app_state.model_parallel_size):
                    os.mkdir(os.path.join(base_path, f'mp_rank_{mp_rank:02d}'))
                    shutil.move(
                        os.path.join(base_dir, f'mp_rank_{mp_rank:02d}', 'model_weights.ckpt'),
                        os.path.join(base_path, f'mp_rank_{mp_rank:02d}'),
                    )
                    # clean up leftover directory
                    shutil.rmtree(os.path.join(base_dir, f'mp_rank_{mp_rank:02d}'))

                # create tar file from base_path
                self._make_nemo_file_from_folder(save_path, base_path)

                # clean up base_path
                shutil.rmtree(base_path)

        else:
            return super().save_to(model, save_path)


class NLPNativeMixedPrecisionPlugin(NativeMixedPrecisionPlugin):
<<<<<<< HEAD
    def __init__(self, precision) -> None:
        super().__init__(precision=precision)
=======
    def __init__(self, init_scale: float = 2 ** 32, growth_interval: int = 1000) -> None:
        super().__init__()
>>>>>>> 80de9c0c

        self.scaler = torch.cuda.amp.GradScaler(init_scale=init_scale, growth_interval=growth_interval)

    def clip_gradients(
        self,
        optimizer: Optimizer,
        clip_val: Union[int, float],
        gradient_clip_algorithm: GradClipAlgorithmType,
        model: Optional[Module],
    ) -> None:
        """Override PTL gradient clipping.
           Do nothing because we've already clipped gradients in `on_before_optimizer_step` hook.
        """
        pass


class NLPPrecisionPlugin(PrecisionPlugin):
    def __init__(self) -> None:
        super().__init__()

    def clip_gradients(
        self,
        optimizer: Optimizer,
        clip_val: Union[int, float],
        gradient_clip_algorithm: GradClipAlgorithmType,
        model: Optional[Module],
    ) -> None:
        """Override PTL gradient clipping.
           Model parallel models require gradient clipping from megatron-lm.
        """

        if clip_val is None:
            return

        clip_val = float(clip_val)
        if clip_val <= 0:
            return

        app_state = AppState()
        if app_state.model_parallel_size is not None:
            parameters = model.parameters()
            clip_grad_norm_fp32(parameters=parameters, max_norm=clip_val)
        else:
            return super().clip_gradients(
                optimizer, clip_val, gradient_clip_algorithm=gradient_clip_algorithm, model=model
            )<|MERGE_RESOLUTION|>--- conflicted
+++ resolved
@@ -324,13 +324,8 @@
 
 
 class NLPNativeMixedPrecisionPlugin(NativeMixedPrecisionPlugin):
-<<<<<<< HEAD
-    def __init__(self, precision) -> None:
-        super().__init__(precision=precision)
-=======
     def __init__(self, init_scale: float = 2 ** 32, growth_interval: int = 1000) -> None:
         super().__init__()
->>>>>>> 80de9c0c
 
         self.scaler = torch.cuda.amp.GradScaler(init_scale=init_scale, growth_interval=growth_interval)
 
@@ -347,6 +342,23 @@
         pass
 
 
+class NLPNativeBfloat16PrecisionPlugin(NativeMixedPrecisionPlugin):
+    def __init__(self) -> None:
+        super().__init__()
+
+    def clip_gradients(
+        self,
+        optimizer: Optimizer,
+        clip_val: Union[int, float],
+        gradient_clip_algorithm: GradClipAlgorithmType,
+        model: Optional[Module],
+    ) -> None:
+        """Override PTL gradient clipping.
+           Do nothing because we've already clipped gradients in `on_before_optimizer_step` hook.
+        """
+        pass
+
+
 class NLPPrecisionPlugin(PrecisionPlugin):
     def __init__(self) -> None:
         super().__init__()
