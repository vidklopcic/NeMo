# Copyright 2018 The Google AI Language Team Authors and
# The HuggingFace Inc. team.
# Copyright (c) 2020, NVIDIA CORPORATION.  All rights reserved.
#
# Licensed under the Apache License, Version 2.0 (the "License");
# you may not use this file except in compliance with the License.
# You may obtain a copy of the License at
#
#     http://www.apache.org/licenses/LICENSE-2.0
#
# Unless required by applicable law or agreed to in writing, software
# distributed under the License is distributed on an "AS IS" BASIS,
# WITHOUT WARRANTIES OR CONDITIONS OF ANY KIND, either express or implied.
# See the License for the specific language governing permissions and
# limitations under the License.

import os

import torch
<<<<<<< HEAD
=======
from apex.transformer.enums import AttnMaskType
>>>>>>> 53e39847
from apex.transformer.parallel_state import (
    get_model_parallel_group,
    model_parallel_is_initialized,
    set_pipeline_model_parallel_rank,
    set_pipeline_model_parallel_world_size,
)
from omegaconf import DictConfig, OmegaConf

from nemo.collections.nlp.modules.common.bert_module import BertModule
<<<<<<< HEAD
from nemo.collections.nlp.modules.common.megatron import fused_kernels
from nemo.collections.nlp.modules.common.megatron.enums import AttnMaskType
=======
>>>>>>> 53e39847
from nemo.collections.nlp.modules.common.megatron.language_model import get_language_model
from nemo.core.classes import typecheck
from nemo.utils import logging
from nemo.utils.app_state import AppState

__all__ = ['MegatronBertEncoder']


class MegatronBertEncoder(BertModule):
    """
    MegatronBERT wraps around the Megatron Language model
    from https://github.com/NVIDIA/Megatron-LM

    Args:
        config_file (str): path to model configuration file.
        vocab_file (str): path to vocabulary file.
        tokenizer_type (str): tokenizer type, currently only 'BertWordPieceLowerCase' supported.
    """

    def __init__(self, model_name, config, vocab_file, model_parallel_size=None, model_parallel_rank=None):

        super().__init__()

        self._model_parallel_size = model_parallel_size
        self._model_parallel_rank = model_parallel_rank
        self._restore_path = None
        self._app_state = None
        self._model_name = model_name

        if 'vocab_size' in config:
            self._vocab_size = config.pop('vocab_size')
        else:
            self._vocab_size = None

        self._hidden_size = config.get('hidden_size')

        if not os.path.exists(vocab_file):
            raise ValueError(f'Vocab file not found at {vocab_file}')

        # convert config to dictionary
        if isinstance(config, DictConfig):
            config = OmegaConf.to_container(config)
        config["vocab_file"] = vocab_file
        config['tokenizer_type'] = 'BertWordPieceLowerCase'
        config['lazy_mpu_init'] = True
        config['onnx_safe'] = True

        num_tokentypes = config.pop('num_tokentypes', 2)

        # configure globals for megatron
        set_pipeline_model_parallel_rank(0)  # pipeline model parallelism not implemented in NeMo
        set_pipeline_model_parallel_world_size(1)  # pipeline model parallelism not implemented in NeMo

<<<<<<< HEAD
        fused_kernels.load()

=======
>>>>>>> 53e39847
        self.language_model, self._language_model_key = get_language_model(
            encoder_attn_mask_type=AttnMaskType.padding, num_tokentypes=num_tokentypes, add_pooler=False
        )

        self.config = OmegaConf.create(config)
        # key used for checkpoints
        self._hidden_size = self.language_model.hidden_size

    @property
    def hidden_size(self):
        """
        Property returning hidden size.

        Returns:
            Hidden size.
        """
        return self._hidden_size

    @property
    def vocab_size(self):
        """
        Property returning vocab size.

        Returns:
            vocab size.
        """
        return self._vocab_size

    @typecheck()
    def forward(self, input_ids, attention_mask, token_type_ids=None):

        extended_attention_mask = bert_extended_attention_mask(attention_mask)
        position_ids = bert_position_ids(input_ids)

        sequence_output = self.language_model(
            enc_input_ids=input_ids,
            enc_position_ids=position_ids,
            enc_attn_mask=extended_attention_mask,
            tokentype_ids=token_type_ids,
        )
        return sequence_output

    def _load_checkpoint(self, filename):
        """Helper function for loading megatron checkpoints.

        Args:
            filename (str): Path to megatron checkpoint.
        """
        state_dict = torch.load(filename, map_location='cpu')
        if 'checkpoint_version' in state_dict:
            if state_dict['checkpoint_version'] is not None:
                set_megatron_checkpoint_version(state_dict['checkpoint_version'])
                logging.info(
                    f"Megatron-lm checkpoint version found. Setting checkpoint_version to {state_dict['checkpoint_version']}."
                )
        else:
            logging.warning('Megatron-lm checkpoint version not found. Setting checkpoint_version to 0.')
            set_megatron_checkpoint_version(0)
        # to load from Megatron pretrained checkpoint
        if 'model' in state_dict:
            self.language_model.load_state_dict(state_dict['model'][self._language_model_key])
        else:
            self.load_state_dict(state_dict)

        logging.info(f"Checkpoint loaded from from {filename}")

    def restore_weights(self, restore_path: str):
        """Restores module/model's weights.
           For model parallel checkpoints the directory structure
           should be restore_path/mp_rank_0X/model_optim_rng.pt

        Args:
            restore_path (str): restore_path should a file or a directory if using model parallel
        """
        self._restore_path = restore_path

        if os.path.isfile(restore_path):
            self._load_checkpoint(restore_path)
        elif os.path.isdir(restore_path):
            # need model parallel groups to restore model parallel checkpoints
            if model_parallel_is_initialized():
                model_parallel_rank = torch.distributed.get_rank(group=get_model_parallel_group())
                mp_restore_path = f'{restore_path}/mp_rank_{model_parallel_rank:02d}/model_optim_rng.pt'
                self._load_checkpoint(mp_restore_path)
            else:
                logging.info(f'torch.distributed not initialized yet. Will not restore model parallel checkpoint')
        else:
            logging.error(f'restore_path: {restore_path} must be a file or directory.')


def get_megatron_checkpoint_version():
    app_state = AppState()
    return app_state._megatron_checkpoint_version


def set_megatron_checkpoint_version(version: int = None):
    app_state = AppState()
    app_state._megatron_checkpoint_version = version


def bert_extended_attention_mask(attention_mask):
    # We create a 3D attention mask from a 2D tensor mask.
    # [b, 1, s]
    attention_mask_b1s = attention_mask.unsqueeze(1)
    # [b, s, 1]
    attention_mask_bs1 = attention_mask.unsqueeze(2)
    # [b, s, s]
    attention_mask_bss = attention_mask_b1s * attention_mask_bs1
    # [b, 1, s, s]
    extended_attention_mask = attention_mask_bss.unsqueeze(1)

    # Convert attention mask to binary:
    extended_attention_mask = extended_attention_mask < 0.5

    return extended_attention_mask


def bert_position_ids(token_ids):
    # Create position ids
    seq_length = token_ids.size(1)
    position_ids = torch.arange(seq_length, dtype=torch.long, device=token_ids.device)
    position_ids = position_ids.unsqueeze(0).expand_as(token_ids)

    return position_ids<|MERGE_RESOLUTION|>--- conflicted
+++ resolved
@@ -17,10 +17,7 @@
 import os
 
 import torch
-<<<<<<< HEAD
-=======
 from apex.transformer.enums import AttnMaskType
->>>>>>> 53e39847
 from apex.transformer.parallel_state import (
     get_model_parallel_group,
     model_parallel_is_initialized,
@@ -30,11 +27,6 @@
 from omegaconf import DictConfig, OmegaConf
 
 from nemo.collections.nlp.modules.common.bert_module import BertModule
-<<<<<<< HEAD
-from nemo.collections.nlp.modules.common.megatron import fused_kernels
-from nemo.collections.nlp.modules.common.megatron.enums import AttnMaskType
-=======
->>>>>>> 53e39847
 from nemo.collections.nlp.modules.common.megatron.language_model import get_language_model
 from nemo.core.classes import typecheck
 from nemo.utils import logging
@@ -88,11 +80,6 @@
         set_pipeline_model_parallel_rank(0)  # pipeline model parallelism not implemented in NeMo
         set_pipeline_model_parallel_world_size(1)  # pipeline model parallelism not implemented in NeMo
 
-<<<<<<< HEAD
-        fused_kernels.load()
-
-=======
->>>>>>> 53e39847
         self.language_model, self._language_model_key = get_language_model(
             encoder_attn_mask_type=AttnMaskType.padding, num_tokentypes=num_tokentypes, add_pooler=False
         )
