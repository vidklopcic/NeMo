--- conflicted
+++ resolved
@@ -238,20 +238,16 @@
                     system_frames = {}
 
                 if self.mode == 'PM':
--                    system_turn_next = dialog["turns"][turn_idx + 1]
--                    # to have labels for NLG module
--                    system_utterance_next = system_turn_next["utterance"]
--                    system_frames_next = {f["service"]: f for f in system_turn_next["frames"]}
+                     system_turn_next = dialog["turns"][turn_idx + 1]
+                     # to have labels for NLG module
+                     system_utterance_next = system_turn_next["utterance"]
+                     system_frames_next = {f["service"]: f for f in system_turn_next["frames"]}
 
                 turn_id = "{}-{}-{:02d}".format(dataset, dialog_id, turn_idx)
-<<<<<<< HEAD
-                turn_examples, prev_states = self._create_examples_from_turn(
-                    turn_id, system_utterance, user_utterance, system_frames, user_frames,
-                    prev_states, schemas, system_utterance_next, system_frames_next
-=======
+
                 turn_examples, prev_states, slot_carryover_values = self._create_examples_from_turn(
-                    turn_id, system_utterance, user_utterance, system_frames, user_frames, prev_states, schemas
->>>>>>> 461fd2f6
+                    turn_id, system_utterance, user_utterance, system_frames, user_frames, prev_states, schemas, system_utterance_next, system_frames_next
+
                 )
                 examples.extend(turn_examples)
 
